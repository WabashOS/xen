--- conflicted
+++ resolved
@@ -48,11 +48,8 @@
 #define __HYPERVISOR_grant_table_op       20
 #define __HYPERVISOR_vm_assist            21
 #define __HYPERVISOR_update_va_mapping_otherdomain 22
-<<<<<<< HEAD
-#define __HYPERVISOR_boot_vcpu            23
-=======
 #define __HYPERVISOR_switch_vm86          23
->>>>>>> fe439540
+#define __HYPERVISOR_boot_vcpu            24
 
 /*
  * MULTICALLS
