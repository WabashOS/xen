--- conflicted
+++ resolved
@@ -986,7 +986,6 @@
     return zero;
 }
 
-<<<<<<< HEAD
 static PyObject *pyxc_shadow_control(PyObject *self,
                                      PyObject *args,
                                      PyObject *kwds)
@@ -1007,7 +1006,8 @@
     
     Py_INCREF(zero);
     return zero;
-=======
+}
+
 static PyObject *pyxc_rrobin_global_get(PyObject *self,
                                         PyObject *args,
                                         PyObject *kwds)
@@ -1022,7 +1022,6 @@
         return PyErr_SetFromErrno(xc_error);
     
     return Py_BuildValue("s:L", "slice", slice);
->>>>>>> ddc87ed3
 }
 
 
